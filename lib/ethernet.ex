defmodule Ethernet do

  @moduledoc """

  Ethernet is an Actor that manages the configuration of an ethernet port.

  By default, Ethernet attempts to configure an ethernet port by using
  DHCP, reverting to AIPA / ipv4ll addressing configuration if that fails.
  It can also be used to statically configure a port upon request.

  Ethernet is implemented as a GenServer.

  # Support for AIPA / ipv4ll addressing

  If a DHCP IP cannot be obtained, Ethernet automatically configures an address
  on the 169.254.0.0/16 network.  Microsoft calls this AIPA, and the IETF
  calls it ipv4ll (ipv4 link local) addressing.

  Once a node has an ipv4ll address, it broadcasts a DHCP DISCOVER packet on a
  regular basis to see if a DHCP server re-appears.  The time of this
  rebroadcast is progressive (see ip4ll_dhcp_retry_time).   It also retries if
  it gets an SSDP notification from a client on another network.

  ## Configuration

  Configuration options may be specified in the application config file using
  the `:ethernet` key.

  ### Basic

  The `:interface` option specifies the interface name as specified by linux.
  *note:* This option may also be provided as an option to `start/1` or `start_link/1`
  as a Map

  The `:hostname` option may be used to specify the hostname to pass during
  a DHCP request. Default: "cell"
  *note:* This option may also be provided as an option to `start/1` or `start_link/1`
  as a Map

  ### Static config at compile time

  The `:ip` option may be used to specify a static ip address.

  The `:subnet` option is used to specify the subnet for the interface.
  Example: "255.255.0.0"

  The `:mask` option is used to specify the subnet mask. Example: 16

  The `:router` option used to specify the ip address of the router IP address.

  The `:dns` option is used to specify the ip address of the DNS server.
  Example: ["8.8.8.8", "4.4.4.4"]

  ### Persistence of static configuration

  Ethernet defines a Behaviour which allows the implementer the option to
  provide a mechenism to store the static configurations provided at runtime. An
  example using PersistentStorage can be found in `/examples`.

  To implement your own mechanism you must follow the defined behaviour and
  specify the module in the applications config file using the `:ethernet` key.

  ## Examples

  ### Configuration
  ```
  # Just specify the adapter and hostname so DHCP will be used on start
  config :ethernet, interface: "eth0", hostname: "radio"

  # Additionally, add options to configure static ip address on start
  config :ethernet, ip: "192.168.1.10", subnet: "255.255.0.0", mask: 16,
                    router: "192.168.1.1"

  # Specify a storage module
  config :ethernet, storage: EthernetPersistentStorage
  ```

  ### Usage
  ```
  # Using defaults
  Ethernet.start

  # Providing some config options
  Ethernet.start interface: eth2
  ```
  """

  use GenServer

  require Logger

  @interface    Application.get_env :ethernet, :interface, "eth0"
  @hostname     Application.get_env :ethernet, :hostname, "cell"
  @static_config Application.get_env :ethernet, :static_config, nil
  @storage_module Application.get_env :ethernet, :storage, nil

  @udhcpc_script_path   "/tmp/udhcpc.sh"

  @ssdp_ip_auto_uri     "sys/ip/auto"
  @ssdp_ip_static_uri   "sys/ip/static"

  @initial_state %{ interface: @interface, hostname: @hostname, status: "init",
                    dhcp_retries: 0, type: "ethernet", storage: @storage_module}

  @useful_dhcp_keys  [
    :status, :interface, :ip, :subnet, :mask, :timezone, :router,
    :timesvr, :dns, :hostname, :domain, :ipttl, :broadcast, :ntpsrv,
    :opt53, :lease, :dhcptype, :serverid, :message
  ]

  @public_keys [
    :interface, :hostname, :status, :dhcp_retries, :type, :ntpsrv, :ip,
    :subnet, :mask, :timezone, :router, :timesvr, :dns, :domain, :broadcast,
    :ipttl, :broadcast, :opt53, :lease, :dhcptype, :serverid, :message
  ]
  
  # TODO: make DefaultEthernet come from args, and handle multiple adapters
  # properly.

<<<<<<< HEAD
  def start(args \\ []) do
=======
  @doc "Start genserver"
  def start(state \\ %{}) do
>>>>>>> 6a196e1f
    name = DefaultEthernet
    GenServer.start __MODULE__, args, name: name
  end

<<<<<<< HEAD
  def start_link(args \\ []) do
=======
  @doc "Start genserver with link to calling process"
  def start_link(state \\ %{}) do
>>>>>>> 6a196e1f
    name = DefaultEthernet
    GenServer.start_link __MODULE__, args, name: name
  end

  @doc """
  Initializes the genserver (setting up the ethernet)
  """
  def init(state) do
    Logger.info "ethernet init with arguments: #{inspect args}" 
    {:ok, ref} = GenEvent.start_link # REVIEW iface as option?
    state = Dict.merge %{ notifier: ref }, args
    init_dhcp_subsystem
    state = update_and_announce(@initial_state, state)
    #Put information in services for client
    Logger.info "started ethernet agent in state #{inspect state}"
    os_cmd "/sbin/ip link set #{state.interface} up"
    {:ok, init_static_or_dynamic_ip(state)}
  end

  @doc """
  Called by SSDP module when UDP/HTTP verb comes in that is not NOTIFY or MSEARCH
  This feature is used to manage both manual and automatic IP configuration without
  a DHCP server, conforming to the 'static_ip' spec.
  """
  def ssdp_not_search_or_notify(packet, _ip \\ nil, _port \\ nil) do
    # Logger.debug "SSDP packet #{inspect packet}"
    # was {[raw_http_line], raw_params} = :erlang.list_to_binary(packet) |>
    #  String.split(["\n", "\r"], trim: true) |> Enum.split(1)
    {[raw_http_line], raw_params} = String.split(packet, ["\r\n", "\n"]) |> Enum.split(1)
    http_line = String.downcase(raw_http_line) |> String.strip
    {[http_verb, full_uri], _rest} = String.split(http_line) |> Enum.split(2)
    # SSDP is multicast, so make URI matches our device, ignoring otherwise
    valid_root_uri = String.downcase "http://#{:ssdp_root_device.get_ip_port}#{:ssdp_root_device.get_uri}"
    if String.starts_with?(full_uri, valid_root_uri) do
      [_, rel_uri] = String.split full_uri, valid_root_uri
      #Logger.debug "SSDP #{http_line} received"
      mapped_params = Enum.map raw_params, fn(x) ->
        case String.split(x, ":") do
          [k, v] -> {String.to_atom(String.downcase(k)), String.strip(v)}
          _ -> nil
        end
      end
      filtered_params = Enum.reject mapped_params, &(&1 == nil)
      #Logger.debug "Parsed into params: #{inspect filtered_params}"
      GenServer.cast(DefaultEthernet, {:ssdp_http, {eb2a(http_verb), rel_uri, filtered_params}})
    else
      #Logger.debug "SSDP #{http_line} received, but not for me"
      nil
    end
  end

  ############################ http ssdp handlers ###########################
  # configure manual static IP
  # REVIEW: currently ignores DNS (resolver) settings, not important right now
  # TODO URGENT: hadndle multiple puts of this

  @doc false
  def handle_cast({:ssdp_http, {:put, @ssdp_ip_static_uri, params}}, state) do
    Logger.info "request to put static IP with params #{inspect params}"
    ifcfg = [ip: params[:"x-ip"], mask: params[:"x-subnet"], router: params[:"x-router"],
             status: "static", dhcp_retries: 0]
    if ((ifcfg[:ip] != state.ip) or (ifcfg[:mask] != state.mask) or (ifcfg[:router] != state.router)) do
      state = configure_interface state, ifcfg
      if state[:storage], do: state.storage.put(ifcfg)
    end
    {:noreply, state}
  end

  # configure automatic static ip
  def handle_cast({:ssdp_http, {:put, @ssdp_ip_auto_uri, params}}, state) do
    Logger.debug "NOT YET IMPLEMENTED - Asked to configure autohop IP with params #{inspect params}"
    {:noreply, state}
  end

  # deconfigure manual static IP
  def handle_cast({:ssdp_http, {:delete, @ssdp_ip_static_uri, _params}}, state) do
    Logger.info "Deconfiguring Static IP"
    if state[:storage], do: state.storage.delete
    {:noreply, configure_with_dynamic_ip(state)}
  end

  # deconfigure automatic static ip
  def handle_cast({:ssdp_http, {:delete, @ssdp_ip_auto_uri, _params}}, state) do
    Logger.info "Deconfiguring Automatic Hopping IP"
    {:noreply, configure_with_dynamic_ip(state)}
  end

  # try renewing dhcp lease upon expiration unless we've been configured
  # as a static ip in the meantime
  def handle_info(:dhcp_lease_expired, state) do
    case state.status do
      "static" -> {:noreply, state}
      _ -> {:noreply, configure_with_dynamic_ip(state)}
    end
  end

  # called periodically to try to see if a dhcp server came back online
  def handle_info(:ip4ll_dhcp_retry, state) do
    params = make_raw_dhcp_request(state)
    case params[:status] do
      "bound" -> configure_dhcp(state, params)
      "renew" -> configure_dhcp(state, params)
      _ ->
        state = schedule_ip4ll_dhcp_retry(state)
    end
    {:noreply, state}
  end

  defp schedule_ip4ll_dhcp_retry(state) do
    interval = dhcp_retry_interval(state.dhcp_retries)
    retry =  state.dhcp_retries + 1
    #Logger.debug "scheduling dhcp retry ##{retry} for #{interval} ms"
    :erlang.send_after interval, Kernel.self, :ip4ll_dhcp_retry
    update_and_announce state, dhcp_retries: retry
  end

  # retry after 10 seconds for the first 10 retries, then 1 min
  defp dhcp_retry_interval(tries) when tries >= 10, do: 60000
  defp dhcp_retry_interval(_tries), do: 10000

  # update changes and announce
  defp update_and_announce(state, changes) do
    public_changes = Dict.take changes, @public_keys
    if Enum.any?(public_changes) and state[:on_change] do
      state.on_change.(public_changes)
    end
    Dict.merge(state, changes)
  end

  # a few assorted helpers to delegate to native erlang

  defp el2b(l), do: :erlang.list_to_binary(l)
  defp eb2l(b), do: :erlang.binary_to_list(b)
  defp eb2a(b), do: String.to_atom(b)
  defp os_cmd(cmd) do
    ret = :os.cmd(eb2l(cmd)) |> el2b
    Logger.debug "#{__MODULE__} cmd: #{inspect cmd} returned: #{inspect ret}"
    ret
  end

  # write out a script that udhcpc can use in a client mode to do dhcp requests
  defp init_dhcp_subsystem do
    udhcpc_script="#!/bin/sh\necho [\necho status=\\'$1\\'\nset\necho ]\n"
    File.write @udhcpc_script_path, udhcpc_script
    File.chmod @udhcpc_script_path, 0777
  end

  # If we already have a static configuration in flash, honor that,
  # otherwise do dhcp with fallback to ip4ll if dhcp fails
  defp init_static_or_dynamic_ip(state) do
    Logger.debug "eth: reading static configuration"
    case state[:storage] do
      nil -> configure_dynamic_or_static_ip(state)
      fun -> case fun.get do
        nil ->
          configure_dynamic_or_static_ip(state)
        config ->
          Logger.info "eth: found persistent static config"
          configure_with_static_ip(state, config)
      end
    end
  end

  # Check if we have a static config defined by the config file. If so then use
  # it, otherwise fallback to dhcp (and eventually ip4ll)
  defp configure_dynamic_or_static_ip(state) do
    case @static_config do
      nil ->
        Logger.info "eth: no static ip configuration found, trying dynamic config"
        configure_with_dynamic_ip(state)
      config ->
        Logger.info "eth: Static configuration found in config.exs"
        configure_with_static_ip(state, config)
    end
  end

  # setup the interface to ahve a static ip address
  defp configure_with_static_ip(state, params) do # -> new_state
    params = Dict.merge(%{status: "static"}, params)
    Logger.info "configuring static ip as #{inspect params}"
    state = update_and_announce(state, params)
    configure_interface(state, params)
  end

  # setup the interface to have a dynamic (dhcp or ip4ll) address
  defp configure_with_dynamic_ip(state) do # -> new_state
    Logger.debug "starting dynamic ip allocation"
    state = update_and_announce state, status: "request"
    params = make_raw_dhcp_request(state)
    case params[:status] do
      "bound" ->
        configure_dhcp(state, params)
      "renew" ->
        configure_dhcp(state, params)
      _ ->
        configure_ip4ll(state)
    end
  end

  defp configure_dhcp(state, params) do
    state = %{state | dhcp_retries: 0 }
    if Dict.has_key?(params, :lease) do
      lease = :erlang.binary_to_integer(params[:lease])
      :erlang.send_after lease*1000, Kernel.self, :dhcp_lease_expired
    end
    configure_interface(state, params)
  end

  # setup an ipv4ll address (autoconfigured address) with timer
  defp configure_ip4ll(state) do
    params = ip4ll_params(state)
    schedule_ip4ll_dhcp_retry(state)
    configure_interface(state, params)
  end

  defp ip4ll_params(state) do
    [ interface: state.interface, ip: calculate_ip4ll_ip_from_state(state),
    mask: "16", subnet: "255.255.0.0",  status: "ip4ll", dhcp_retries: 0 ]
  end

  defp calculate_ip4ll_ip_from_state(state) do
    maddr = File.read! "/sys/class/net/#{state.interface}/address"
    seed = :crypto.hash(:md5, maddr)
    <<x, y, _rest :: bytes>> = seed
    if (x==255 and y==255), do: y = y-1
    if (x==0 and y==0), do: y = y+1
    "169.254.#{x}.#{y}"
  end

  # given params, do a configuration of the interface and announce
  defp configure_interface(state, params) do
    Logger.info "setting up interface #{state.interface} with: #{inspect params}"
    if params[:ip] && params[:mask] do
      os_cmd "ip addr flush dev #{state.interface}"
      os_cmd "ip addr add #{params[:ip]}/#{params[:mask]} dev #{state.interface}"
      if params[:router] do
        os_cmd "ip route add default via #{params[:router]} dev #{state.interface}"
      end
    end
    update_and_announce(state, params)
  end

  ################################# utility functions ##########################

  # given "foobar='yahoo'", returns {:foobar, "yahoo"} to help parse result of
  # udhcpc into something useful for us
  defp cleanup_kv([_,kqval]) do
    [key, qval] = String.split(kqval, "=")
    [_, val] = Regex.run(~r/'(.+)'/s, qval) # remove single quotes
    {eb2a(key), val}
  end

    # call udhcpc in non-daemon mode, walking through resulting responses
  # to select the last (most relelvant) response, then convert it to
  # a hash containing only relelvant keys.
  # state is used to determine hostname and interface id
  defp make_raw_dhcp_request(state) do
    Logger.info "making dhcp req from '#{state.hostname}' on #{state.interface}"
    env = os_cmd "udhcpc -n -q -f -s #{@udhcpc_script_path} --interface=#{state.interface} -x hostname:#{state.hostname}"
    #Logger.debug "Made DHCP request, got: #{inspect env}"
    [_, [last_response]] = Regex.scan ~r/\[.*\]/sr, env
    Enum.map(Regex.scan(~r/(\w+='.+')\n/r, last_response), &cleanup_kv/1)
    |> Enum.filter(fn({k,_v}) -> Enum.member?(@useful_dhcp_keys, k) end)
  end

end<|MERGE_RESOLUTION|>--- conflicted
+++ resolved
@@ -117,22 +117,14 @@
   # TODO: make DefaultEthernet come from args, and handle multiple adapters
   # properly.
 
-<<<<<<< HEAD
+  @doc "Start genserver"
   def start(args \\ []) do
-=======
-  @doc "Start genserver"
-  def start(state \\ %{}) do
->>>>>>> 6a196e1f
     name = DefaultEthernet
     GenServer.start __MODULE__, args, name: name
   end
 
-<<<<<<< HEAD
+  @doc "Start genserver with link to calling process"
   def start_link(args \\ []) do
-=======
-  @doc "Start genserver with link to calling process"
-  def start_link(state \\ %{}) do
->>>>>>> 6a196e1f
     name = DefaultEthernet
     GenServer.start_link __MODULE__, args, name: name
   end
